--- conflicted
+++ resolved
@@ -131,12 +131,8 @@
     V = Vinit.copy()
     F = Finit.copy()
 
-<<<<<<< HEAD
-def clip_by_plane(V, F, plane, abs_tol=1e-3, get_polygon=False, areas=None):
-=======
     # TODO : gerer les updates de mise a jour a l'aide d'infos sur les facettes conservees tel quel, et les facettes
     # necessitant un update
->>>>>>> 9c466305
 
     # To store information about extraction
     clip_infos = {'FkeptOldID':[], 'FkeptNewID':[], 'FToUpdateNewID':[], 'PolygonsNewID':[]}
@@ -152,87 +148,13 @@
     nf = F.shape[0]
 
     # Getting the position of each vertex with respect to the plane (projected distance)
-<<<<<<< HEAD
-    positions = np.dot(V, plane.normal)-plane.e
-=======
     positions = np.dot(V, plane.normal)-plane.c
->>>>>>> 9c466305
 
     # Getting the vertices we are sure to keep
     keepV = positions <= abs_tol # Vertices we know we will keep
 
     # If the mesh is totally at one side of the plane, no need to go further !
     nb_kept_V = np.sum(keepV)
-<<<<<<< HEAD
-    if nb_kept_V == nv:
-        return V, F
-    elif nb_kept_V == 0:
-        return [], []
-
-    # Getting triangles and quads masks
-    triangle_mask = F[:,0] == F[:,-1]
-    nb_triangles = np.sum(triangle_mask)
-    quad_mask = np.invert(triangle_mask)
-    nb_quads = nf-nb_triangles
-
-    # Getting the number of kept vertex by face
-    nb_V_kept_by_face = np.zeros(nf, dtype=np.int32)
-    nb_V_kept_by_face[triangle_mask] = \
-        np.sum(keepV[(F[triangle_mask,:3]-1).flatten()].reshape((nb_triangles, 3)), axis=1)
-    nb_V_kept_by_face[quad_mask] = \
-        np.sum(keepV[(F[quad_mask]-1).flatten()].reshape((nb_quads, 4)), axis=1)
-
-    # Getting the number of vertex below the plane by face
-    nb_V_below_by_face = np.zeros(nf, dtype=np.int32)
-    V_below_mask = positions < -abs_tol
-    nb_V_below_by_face[triangle_mask] = np.sum(V_below_mask[(F[triangle_mask,:3]-1).flatten()].reshape(nb_triangles,
-                                                                                                       3), axis=1)
-    nb_V_below_by_face[quad_mask] = np.sum(V_below_mask[(F[quad_mask]-1).flatten()].reshape(nb_quads, 4), axis=1)
-
-    # Getting the faces that are kept as every of their vertices are kept
-    keepF = np.zeros(nf, dtype=bool)
-    keepF[np.logical_and(triangle_mask, nb_V_kept_by_face == 3)] = True
-    keepF[np.logical_and(quad_mask, nb_V_kept_by_face == 4)] = True
-
-    if get_polygon:
-        # Getting the vertices that are already on the boundary
-        boundary_V_mask = np.fabs(positions)<=abs_tol # Vertices that are already on the boundary
-
-        # Getting the boundary faces
-        nb_V_on_boundary_by_face = np.zeros(nf, dtype=np.int32)
-        nb_V_on_boundary_by_face[triangle_mask] = \
-            np.sum(boundary_V_mask[(F[triangle_mask,:3]-1).flatten()].reshape((nb_triangles, 3)), axis=1)
-        nb_V_on_boundary_by_face[quad_mask] = \
-            np.sum(boundary_V_mask[(F[quad_mask]-1).flatten()].reshape((nb_quads, 4)), axis=1)
-
-
-        # Faces that are at the boundary but that have to be clipped, sharing an edge with the boundary
-        boundary_faces_mask = np.zeros(nf, dtype=bool)
-        boundary_faces_mask[triangle_mask] =  np.logical_and(nb_V_on_boundary_by_face[triangle_mask] == 2,
-                                                             nb_V_kept_by_face[triangle_mask] == 3)
-        boundary_faces_mask[quad_mask] =  np.logical_and(nb_V_on_boundary_by_face[quad_mask] == 2,
-                                                             nb_V_kept_by_face[quad_mask] == 4)
-
-        # Building the boundary edges that are formed by the boundary_vertices
-        # boundary_faces = np.array([i for i in xrange(nf)])[boundary_faces_mask]
-        boundary_faces = np.arange(nf)[boundary_faces_mask]
-        boundary_edges = {}
-        for face in F[boundary_faces]-1:
-            # TODO : continuer ICI l'implementation
-            if face[0] == face[-1]:
-                face_w = face[:3]
-            else:
-                face_w = face
-            boundary_V_face_mask = boundary_V_mask[face_w]
-            for (index, is_V_on_boundary) in enumerate(boundary_V_face_mask):
-                if is_V_on_boundary:
-                    if boundary_V_face_mask[index-1]:
-                        boundary_edges[face_w[index]] = face_w[index-1]
-                    else:
-                        boundary_edges[face_w[index+1]] = face_w[index]
-                    break
-
-=======
     if nb_kept_V == nv or nb_kept_V == 0:
         if nb_kept_V == nv:
             # TODO : si nb_kept_V est egal a nv, on devrait pouvoir tester si le maillage n'est pas deja coupe et renvoyer le maillage initial et calculer les polygones d'intersection.
@@ -301,7 +223,6 @@
                         boundary_edges[face_w[index+1]] = face_w[index]
                     break
 
->>>>>>> 9c466305
     clipped_mask = np.zeros(nf, dtype=bool)
     clipped_mask[triangle_mask] = np.logical_and(nb_V_kept_by_face[triangle_mask] < 3,
                                                  nb_V_below_by_face[triangle_mask] > 0)
@@ -340,24 +261,17 @@
             # For loop on vertices
             if pos_lst[iv-1] != pos_lst[iv]: # TODO : Gerer les projections ici !!!!
                 # We get an edge
-<<<<<<< HEAD
-                # TODO : mettre un switch pour activer la projection ou pas... --> permettra de merger en meme temps
-=======
                 # TODO : use a switch to activate vertices projections (or doing it outside based on the clip_infos data)
->>>>>>> 9c466305
 
                 iV0 = face_lst[iv-1]
                 iV1 = face_lst[iv]
                 V0 = V[iV0]
                 V1 = V[iV1]
 
-<<<<<<< HEAD
-=======
                 if any(boundary_v_mask[[iV0, iV1]]):
                     # Case where the true vertex is on the boundary --> do not compute any intersection
                     continue
 
->>>>>>> 9c466305
                 # Storing the edge and the vertex
                 if edges.has_key(iV0):
                     if iV1 not in edges[iV0][0]:
@@ -398,21 +312,11 @@
 
         clipped_face = face_w[pos]
 
-<<<<<<< HEAD
-        if get_polygon:
-=======
         if infos:
->>>>>>> 9c466305
             # Storing the boundary edge, making the orientation so that the normals of the final closed polygon will be
             # upward
             for index, ivertex in enumerate(clipped_face):
                 if ivertex >= nv:
-<<<<<<< HEAD
-                    if clipped_face[index-1] >= nv:
-                        boundary_edges[ivertex] = clipped_face[index-1]
-                    else:
-                        boundary_edges[clipped_face[index+1]] = ivertex
-=======
                     if clipped_face[index-1] >= nv or boundary_v_mask[clipped_face[index-1]]:
                         boundary_edges[ivertex] = clipped_face[index-1]
                     else:
@@ -420,7 +324,6 @@
                             boundary_edges[clipped_face[index+1]] = ivertex
                         else:
                             boundary_edges[clipped_face[0]] = ivertex
->>>>>>> 9c466305
                     break
 
         if len(clipped_face) == 3: # We get a triangle
@@ -431,12 +334,8 @@
             clipped_face = np.roll(face_w, -n_roll)
 
             nb_new_F += 1
-<<<<<<< HEAD
-            newF.append(clipped_face[quadrangle])
-=======
             quad = clipped_face[quadrangle]
             newF.append(quad)
->>>>>>> 9c466305
 
             clipped_face = clipped_face[triangle] # Modified face
 
@@ -444,22 +343,13 @@
         F[clipped_face_id] = clipped_face + 1 # Staying consistent with what is done in F (indexing starting at 1)
 
     # Adding new elements to the initial mesh
-<<<<<<< HEAD
-=======
     # TODO : use np.append(V, ..., axis=0) instead of np.concatenate
->>>>>>> 9c466305
     if nb_new_V > 0:
         V = np.concatenate((V, np.asarray(newV, dtype=np.float)))
     if nb_new_F > 0:
         F = np.concatenate((F, np.asarray(newF, dtype=np.int32)+1))
 
-    # write_VTU('tests/SEAREV/extended_SEAREV.vtu', V, F)
-
     extended_nb_V = nv + nb_new_V
-<<<<<<< HEAD
-    new_nb_V = nb_kept_V + nb_new_V
-    new_nb_F = nb_kept_F + nb_new_F
-=======
     extended_nb_F = nf + nb_new_F
     new_nb_V = nb_kept_V + nb_new_V
     new_nb_F = nb_kept_F + nb_new_F
@@ -468,64 +358,20 @@
     if infos:
         newID_F = np.arange(extended_nb_F)
         newID_F[keepF] = np.arange(new_nb_F)
->>>>>>> 9c466305
 
     # extending the masks to comply with the extended mesh
     keepV = np.concatenate((keepV, np.ones(nb_new_V, dtype=bool)))
     keepF = np.concatenate((keepF, np.ones(nb_new_F, dtype=bool)))
 
-    if get_polygon:
-        # Computing the boundary curves
-        initV = boundary_edges.keys()[0]
-        polygons = []
-        while len(boundary_edges) > 0:
-            polygon = [initV]
-            closed = False
-            iV = initV
-            while not closed:
-                iVtarget = boundary_edges.pop(iV)
-                polygon.append(iVtarget)
-                iV = iVtarget
-                if iVtarget == initV:
-                    polygons.append(polygon)
-                    break
-
     # Extracting the kept mesh
     clipped_V = V[keepV]
-<<<<<<< HEAD
-    clipped_F = F[keepF]
-
-    if areas is not None:
-        # Computing the new areas for the clipped faces only
-        for face in F[clipped_mask]-1:
-            print face
-
-
-=======
     # clipped_F = F[keepF]
 
->>>>>>> 9c466305
     # Upgrading connectivity array with new indexing
     newID_V = np.arange(extended_nb_V)
     newID_V[keepV] = np.arange(new_nb_V)
     clipped_F = newID_V[(F[keepF]-1).flatten()].reshape((new_nb_F, 4))+1
 
-<<<<<<< HEAD
-    if get_polygon:
-        if areas is not None:
-            return clipped_V, clipped_F, polygons, areas
-        else:
-            return clipped_V, clipped_F, polygons
-    else:
-        if areas is not None:
-            return clipped_V, clipped_F, areas
-        else:
-            return clipped_V, clipped_F
-
-def get_edge_intersection_by_plane(plane, V0, V1):
-    d0 = np.dot(plane.normal, V0) - plane.e
-    d1 = np.dot(plane.normal, V1) - plane.e
-=======
     if infos:
         # Grabing faces that have been modified or added
         modifiedF = newID_F[clipped_faces]
@@ -588,7 +434,6 @@
 def get_edge_intersection_by_plane(plane, V0, V1):
     d0 = np.dot(plane.normal, V0) - plane.c
     d1 = np.dot(plane.normal, V1) - plane.c
->>>>>>> 9c466305
     t = d0 / (d0-d1)
     return V0+t*(V1-V0)
 
@@ -596,11 +441,7 @@
     nv = V.shape[0]
     if nv == 3: # triangle
         normal = np.cross(V[1]-V[0], V[2]-V[0])
-<<<<<<< HEAD
-        area = np.linag.norm(normal)
-=======
         area = np.linalg.norm(normal)
->>>>>>> 9c466305
         normal /= area
         area /= 2.
         center = np.sum(V, axis=0) / 3.
@@ -662,8 +503,6 @@
     F += 1
     return areas, normals, centers
 
-<<<<<<< HEAD
-=======
 _mult_surf = np.array([1/6., 1/6., 1/6., 1/12., 1/12., 1/12., 1/12., 1/12., 1/12., 1/20., 1/20., 1/20., 1/60., 1/60., 1/60.], dtype=float)
 def _get_surface_integrals(V, F, sum=True):
     """Based on the work of David Eberly"""
@@ -877,7 +716,6 @@
 def get_COM(V, F):
     return _get_surface_integrals(V, F)
 
->>>>>>> 9c466305
 def heal_normals(V, F, verbose=False): # TODO : mettre le flag a 0 en fin d'implementation
 
     F -=1
@@ -995,13 +833,6 @@
 
     return F
 
-<<<<<<< HEAD
-
-def get_volume(V, F):
-
-    return vol
-=======
->>>>>>> 9c466305
 
 def merge_duplicates(V, F, verbose=False, tol=1e-8):
     """
@@ -2141,7 +1972,7 @@
     print '|--------------------------------------------------|'
     print '| Number of nodes  :     %15u           |' % nv
     print '|--------------------------------------------------|'
-    print '| Number of faces  :     %15u           |' % nf
+    print '| Number of facets :     %15u           |' % nf
     print '|--------------------------------------------------|'  #51
     print '|      |          Min        |          Max        |'
     print '|------|---------------------|---------------------|'
@@ -2256,10 +2087,6 @@
 
     return merge_duplicates(V, F, verbose=False)
 
-<<<<<<< HEAD
-
-def show(V, F, normals=False):
-=======
 def _is_point_inside_polygon(point, poly):
     """Determine if a point is inside a given polygon or not.
     This algorithm is a ray casting method
@@ -2414,8 +2241,7 @@
 
     return V, F
 
-def show(V, F):
->>>>>>> 9c466305
+def show(V, F, normals=False):
     import vtk
 
     vtk_mesh = _build_vtk_mesh_obj(V, F)
@@ -2816,13 +2642,10 @@
     parser.add_argument('--show', action='store_true',
                         help="""Shows the input mesh in an interactive window""")
 
-<<<<<<< HEAD
     parser.add_argument('--shown', action='store_true',
                         help="""Shows the input mesh in an interactive window
                         along with normals""")
 
-=======
->>>>>>> 9c466305
     parser.add_argument('--version', action='version',
                         version='meshmagick - version %s\n%s'%(__version__, __copyright__),
                         help="""Shows the version number and exit""")
